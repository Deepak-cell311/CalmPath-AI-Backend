--- conflicted
+++ resolved
@@ -16,15 +16,9 @@
 
 // --- CORS: Allow credentials and set correct origin for production ---
 const allowedOrigins = [
-  "https://app.calmpath.ai",
-<<<<<<< HEAD
-  "http://54.157.38.95:3000",
-  "https://calm-path-ai.vercel.app", // <-- Your actual frontend domain
-  "http://localhost:3000"            // (optional) for local dev
-=======
+  "https://app.calmpath.ai", 
   "https://calm-path-ai.vercel.app",
   "http://localhost:3000"            
->>>>>>> 4c900e63
 ];
 const corsOptions: CorsOptions = {
   origin: function (origin: string | undefined, callback: any) {
